package nl.lexemmens.podman;

<<<<<<< HEAD
import nl.lexemmens.podman.config.image.single.SingleImageConfiguration;
=======
import nl.lexemmens.podman.helper.MultiStageBuildOutputHelper;
import nl.lexemmens.podman.image.ImageConfiguration;
>>>>>>> 64b0380d
import nl.lexemmens.podman.service.ServiceHub;
import org.apache.maven.plugin.MojoExecutionException;
import org.apache.maven.plugins.annotations.LifecyclePhase;
import org.apache.maven.plugins.annotations.Mojo;
import org.apache.maven.plugins.annotations.Parameter;

import java.util.List;
import java.util.Map;


/**
 * BuildMojo for building container images using Podman
 */
@Mojo(name = "build", defaultPhase = LifecyclePhase.INSTALL)
public class BuildMojo extends AbstractPodmanMojo {

    /**
     * Indicates if building container images should be skipped
     */
    @Parameter(property = "podman.skip.build", defaultValue = "false")
    boolean skipBuild;

    /**
     * Indicates if tagging container images should be skipped
     */
    @Parameter(property = "podman.skip.tag", defaultValue = "false")
    boolean skipTag;

    private final MultiStageBuildOutputHelper buildOutputHelper;

    /**
     * Constructor
     */
    public BuildMojo() {
        super();

        this.buildOutputHelper = new MultiStageBuildOutputHelper();
    }

    @Override
    public void executeInternal(ServiceHub hub) throws MojoExecutionException {
        if (skipBuild) {
            getLog().info("Building container images is skipped.");
            return;
        }

        checkAuthentication(hub);

        for (SingleImageConfiguration image : resolvedImages) {
            if (!image.isValid()) {
                getLog().warn("Skipping build of container image with name " + image.getImageName()
                        + ". Configuration is not valid for this module!");
                continue;
            }

            decorateContainerfile(image, hub);
            buildContainerImage(image, hub);
            tagContainerImage(image, hub);

            getLog().info("Built container image.");
        }
    }

    private void decorateContainerfile(SingleImageConfiguration image, ServiceHub hub) throws MojoExecutionException {
        getLog().info("Filtering Containerfile...");
        hub.getContainerfileDecorator().decorateContainerfile(image);
    }

    private void buildContainerImage(SingleImageConfiguration image, ServiceHub hub) throws MojoExecutionException {
        getLog().info("Building container image...");

        List<String> processOutput = hub.getPodmanExecutorService().build(image);

        // Read the final image hash
        String finalImageHash = processOutput.get(processOutput.size() - 1);
        getLog().debug("Determined final image hash as " + finalImageHash);
        image.setFinalImageHash(finalImageHash);

        if (image.getBuild().isMultistageContainerFile()) {
            getLog().info("Detected multistage Containerfile...");
<<<<<<< HEAD
            determineImageHashes(image, processOutput);
        }
    }

    private void determineImageHashes(SingleImageConfiguration image, List<String> processOutput) {
        // Use size -2 as the last line is the image hash of the final image, which we already captured before.
        Pattern stagePattern = image.getBuild().getMultistageContainerfilePattern();
        getLog().debug("Using regular expression: " + stagePattern);

        // We are interested in output that starts either with:
        // * STEP
        // * -->
        //
        // STEP means a build step
        // --> means the result of a build step
        //
        // The last line always contain the final image hash, which not interesting in this case.


        String currentStage = null;
        String lastKnownImageHash = null;
        for (int i = 0; i <= processOutput.size() - 2; i++) {
            // Read current line and next line (this is safe as we only loop until size - 2)
            String currentLine = processOutput.get(i);
            String nextLine = processOutput.get(i + 1);

            // Check if the current line defines a new stage
            Matcher stageMatcher = stagePattern.matcher(currentLine);
            boolean currentLineDefinesStage = stageMatcher.find();

            getLog().debug("Processing line: '" + currentLine + "', matches: " + currentLineDefinesStage);

            // Check if the next line contains a hash
            Optional<String> imageHashOptional = retrieveImageHashFromLine(nextLine);

            if(currentLineDefinesStage) {
                boolean isFirstStage = currentStage == null;

                if(!isFirstStage) {
                    // If it is not the first stage, then we must save the image hash of the previous stage
                    getLog().info("Final image for stage " + currentStage + " is: " + lastKnownImageHash);
                    image.getImageHashPerStage().put(currentStage, lastKnownImageHash);
                }

                currentStage = stageMatcher.group(3);
                lastKnownImageHash = null;

                getLog().debug("Found stage in Containerfile: " + currentStage);
            } else if(currentLine.startsWith("STEP") && imageHashOptional.isPresent()) {
                lastKnownImageHash = imageHashOptional.get();
                getLog().debug("Stage " + currentStage + ", current image hash: " + lastKnownImageHash);
            } else {
                getLog().debug("Not a (valid) step output, continuing...");
            }
=======
            buildOutputHelper.recordImageHashes(getLog(), image, processOutput);
>>>>>>> 64b0380d
        }
    }

    private void tagContainerImage(SingleImageConfiguration image, ServiceHub hub) throws MojoExecutionException {
        if (skipTag) {
            getLog().info("Tagging container images is skipped.");
            return;
        }

        if (image.getBuild().getAllTags().isEmpty()) {
            getLog().info("No tags specified. Skipping tagging of container images.");
            return;
        }

        if (image.getBuild().isMultistageContainerFile() && image.useCustomImageNameForMultiStageContainerfile()) {
            for (Map.Entry<String, String> stageImage : image.getImageHashPerStage().entrySet()) {
                for (String imageName : image.getImageNamesByStage(stageImage.getKey())) {
                    String fullImageName = getFullImageNameWithPushRegistry(imageName);

                    getLog().info("Tagging container image " + stageImage.getValue() + " from stage " + stageImage.getKey() + " as " + fullImageName);

                    hub.getPodmanExecutorService().tag(stageImage.getValue(), fullImageName);
                }
            }
        } else if (image.getBuild().isMultistageContainerFile()) {
            getLog().warn("Missing container names for multistage Containerfile. Falling back to tagging the final container image.");
            tagFinalImage(image, hub);
        } else {
            tagFinalImage(image, hub);
        }
    }

    private void tagFinalImage(SingleImageConfiguration image, ServiceHub hub) throws MojoExecutionException {
        if (image.getFinalImageHash().isPresent()) {
            String imageHash = image.getFinalImageHash().get();
            for (String imageNameWithTag : image.getImageNames()) {
                String fullImageName = getFullImageNameWithPushRegistry(imageNameWithTag);

                getLog().info("Tagging container image " + imageHash + " as " + fullImageName);

                hub.getPodmanExecutorService().tag(imageHash, fullImageName);
            }
        } else {
            getLog().info("No image hash available. Skipping tagging container image.");
        }
    }


}<|MERGE_RESOLUTION|>--- conflicted
+++ resolved
@@ -1,11 +1,7 @@
 package nl.lexemmens.podman;
 
-<<<<<<< HEAD
+import nl.lexemmens.podman.helper.MultiStageBuildOutputHelper;
 import nl.lexemmens.podman.config.image.single.SingleImageConfiguration;
-=======
-import nl.lexemmens.podman.helper.MultiStageBuildOutputHelper;
-import nl.lexemmens.podman.image.ImageConfiguration;
->>>>>>> 64b0380d
 import nl.lexemmens.podman.service.ServiceHub;
 import org.apache.maven.plugin.MojoExecutionException;
 import org.apache.maven.plugins.annotations.LifecyclePhase;
@@ -86,64 +82,7 @@
 
         if (image.getBuild().isMultistageContainerFile()) {
             getLog().info("Detected multistage Containerfile...");
-<<<<<<< HEAD
-            determineImageHashes(image, processOutput);
-        }
-    }
-
-    private void determineImageHashes(SingleImageConfiguration image, List<String> processOutput) {
-        // Use size -2 as the last line is the image hash of the final image, which we already captured before.
-        Pattern stagePattern = image.getBuild().getMultistageContainerfilePattern();
-        getLog().debug("Using regular expression: " + stagePattern);
-
-        // We are interested in output that starts either with:
-        // * STEP
-        // * -->
-        //
-        // STEP means a build step
-        // --> means the result of a build step
-        //
-        // The last line always contain the final image hash, which not interesting in this case.
-
-
-        String currentStage = null;
-        String lastKnownImageHash = null;
-        for (int i = 0; i <= processOutput.size() - 2; i++) {
-            // Read current line and next line (this is safe as we only loop until size - 2)
-            String currentLine = processOutput.get(i);
-            String nextLine = processOutput.get(i + 1);
-
-            // Check if the current line defines a new stage
-            Matcher stageMatcher = stagePattern.matcher(currentLine);
-            boolean currentLineDefinesStage = stageMatcher.find();
-
-            getLog().debug("Processing line: '" + currentLine + "', matches: " + currentLineDefinesStage);
-
-            // Check if the next line contains a hash
-            Optional<String> imageHashOptional = retrieveImageHashFromLine(nextLine);
-
-            if(currentLineDefinesStage) {
-                boolean isFirstStage = currentStage == null;
-
-                if(!isFirstStage) {
-                    // If it is not the first stage, then we must save the image hash of the previous stage
-                    getLog().info("Final image for stage " + currentStage + " is: " + lastKnownImageHash);
-                    image.getImageHashPerStage().put(currentStage, lastKnownImageHash);
-                }
-
-                currentStage = stageMatcher.group(3);
-                lastKnownImageHash = null;
-
-                getLog().debug("Found stage in Containerfile: " + currentStage);
-            } else if(currentLine.startsWith("STEP") && imageHashOptional.isPresent()) {
-                lastKnownImageHash = imageHashOptional.get();
-                getLog().debug("Stage " + currentStage + ", current image hash: " + lastKnownImageHash);
-            } else {
-                getLog().debug("Not a (valid) step output, continuing...");
-            }
-=======
             buildOutputHelper.recordImageHashes(getLog(), image, processOutput);
->>>>>>> 64b0380d
         }
     }
 
