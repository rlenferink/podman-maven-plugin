package nl.lexemmens.podman;

import nl.lexemmens.podman.config.TestImageConfigurationBuilder;
import nl.lexemmens.podman.config.podman.TestPodmanConfigurationBuilder;
import nl.lexemmens.podman.config.image.single.SingleImageConfiguration;
import nl.lexemmens.podman.config.podman.PodmanConfiguration;
import nl.lexemmens.podman.enumeration.TlsVerify;
import org.apache.maven.plugin.MojoExecutionException;
import org.apache.maven.plugin.logging.Log;
import org.apache.maven.project.MavenProject;
import org.apache.maven.settings.Settings;
import org.apache.maven.settings.crypto.SettingsDecrypter;
import org.apache.maven.shared.filtering.MavenFileFilter;
import org.junit.Test;
import org.junit.jupiter.api.Assertions;
import org.junit.jupiter.api.extension.ExtendWith;
import org.junit.runner.RunWith;
import org.mockito.InjectMocks;
import org.mockito.Mockito;
import org.mockito.junit.MockitoJUnitRunner;
import org.mockito.junit.jupiter.MockitoExtension;

import java.io.File;
import java.io.IOException;
import java.net.URISyntaxException;
import java.nio.file.Path;
import java.nio.file.Paths;
import java.util.ArrayList;
import java.util.List;

import static org.mockito.ArgumentMatchers.isA;
import static org.mockito.Mockito.*;

@ExtendWith(MockitoExtension.class)
@RunWith(MockitoJUnitRunner.class)
public class PushMojoTest extends AbstractMojoTest {

    @InjectMocks
    private PushMojo pushMojo;

    @Test
    public void testSkipAllActions() throws MojoExecutionException {
        SingleImageConfiguration image = new TestImageConfigurationBuilder("test")
                .setTags(new String[]{})
                .setUseMavenProjectVersion(true)
                .setContainerfileDir(DEFAULT_CONTAINERFILE_DIR)
                .build();
        configureMojo(image, false, true, false, null, false, true, 0);

        pushMojo.execute();

        verify(log, Mockito.times(1)).info(Mockito.eq("Podman actions are skipped."));
    }

    @Test
    public void testSkipPush() throws MojoExecutionException {
        SingleImageConfiguration image = new TestImageConfigurationBuilder("test")
                .setTags(new String[]{})
                .setUseMavenProjectVersion(true)
                .setContainerfileDir(DEFAULT_CONTAINERFILE_DIR)
                .build();
        configureMojo(image, true, false, true, "registry.example.com", true, true, 0);

        when(mavenProject.getBuild()).thenReturn(build);
        when(build.getDirectory()).thenReturn("target/podman-test");

        pushMojo.execute();

        verify(log, Mockito.times(1)).info(Mockito.eq("Pushing container images is skipped."));
    }

    @Test
    public void testSkipPushWhenTagsNull() throws MojoExecutionException {
        SingleImageConfiguration image = new TestImageConfigurationBuilder("sample")
                .setTags(null)
                .setUseMavenProjectVersion(false)
                .setContainerfileDir(DEFAULT_CONTAINERFILE_DIR)
                .build();
        configureMojo(image, true, false, false, "registry.example.com", true, true, 0);

        when(mavenProject.getBuild()).thenReturn(build);
        when(build.getDirectory()).thenReturn("target/podman-test");

        pushMojo.execute();

        verify(log, Mockito.times(1)).info(Mockito.eq("Registry authentication is skipped."));
        verify(log, Mockito.times(1)).info(Mockito.eq("No tags specified. Will not push container image named sample"));
    }

    @Test
    public void testPushWhenNoContainerFileIsPresentAndNoExceptionIsThrown() {
        String containerFileDir = "src/test/non-existing-directory";
        Path currentDir = Paths.get(".");
        Path targetLocation = currentDir.resolve(containerFileDir);
        String targetLocationAsString = targetLocation.normalize().toFile().getAbsolutePath();

        SingleImageConfiguration image = new TestImageConfigurationBuilder("sample")
                .setContainerfileDir(containerFileDir)
                .setTags(new String[]{"1.0.0"})
                .setCreateLatestTag(false)
                .build();
        configureMojo(image, true, false, false, "registry.sample.com", true, false, 0);

        when(mavenProject.getBuild()).thenReturn(build);
        when(build.getDirectory()).thenReturn("target");

        Assertions.assertDoesNotThrow(pushMojo::execute);
        verify(log, Mockito.times(1)).warn(Mockito.eq("No Containerfile was found at " + targetLocationAsString + File.separator + "Containerfile, however this will be ignored due to current plugin configuration."));
        verify(log, Mockito.times(1)).warn(Mockito.eq("Skipping push of container image with name sample. Configuration is not valid for this module!"));
    }

    @Test
    public void testSkipPushWhenTagsEmpty() throws MojoExecutionException {
        SingleImageConfiguration image = new TestImageConfigurationBuilder("sample")
                .setTags(new String[]{})
                .setUseMavenProjectVersion(false)
                .setContainerfileDir(DEFAULT_CONTAINERFILE_DIR)
                .build();
        configureMojo(image, true, false, false, "registry.example.com", true, true, 0);

        when(mavenProject.getBuild()).thenReturn(build);
        when(build.getDirectory()).thenReturn("target/podman-test");

        pushMojo.execute();

        verify(log, Mockito.times(1)).info(Mockito.eq("Registry authentication is skipped."));
        verify(log, Mockito.times(1)).info(Mockito.eq("No tags specified. Will not push container image named sample"));
    }

    @Test
    public void testPushWithoutTargetRegistryFails() {
        SingleImageConfiguration image = new TestImageConfigurationBuilder("sample")
                .setTags(new String[]{})
                .setUseMavenProjectVersion(true)
                .setContainerfileDir(DEFAULT_CONTAINERFILE_DIR)
                .build();
        configureMojo(image, true, false, false, null, true, true, 0);

        when(mavenProject.getBuild()).thenReturn(build);
        when(build.getDirectory()).thenReturn("target/podman-test");
        when(mavenProject.getVersion()).thenReturn("1.0.0");
        when(serviceHubFactory.createServiceHub(isA(Log.class), isA(MavenProject.class), isA(MavenFileFilter.class), isA(PodmanConfiguration.class), isA(Settings.class), isA(SettingsDecrypter.class))).thenReturn(serviceHub);

        Assertions.assertThrows(MojoExecutionException.class, pushMojo::execute);

        verify(log, times(1)).info(Mockito.eq("Registry authentication is skipped."));
        verify(log, times(0)).info(Mockito.eq("Pushing container images is skipped."));
        verify(log, times(0)).info(Mockito.eq("No tags specified. Will not push container images."));
        verify(log, times(1)).error(Mockito.eq("Failed to push container images. No registry specified. Configure the registry by adding the <pushRegistry><!-- registry --></pushRegistry> tag to your configuration."));

    }


    @Test
    public void testPushWithoutCleaningUpLocalImage() throws MojoExecutionException {
        SingleImageConfiguration image = new TestImageConfigurationBuilder("sample")
                .setTags(new String[]{})
                .setUseMavenProjectVersion(true)
                .setContainerfileDir(DEFAULT_CONTAINERFILE_DIR)
                .build();
        configureMojo(image, true, false, false, "registry.example.com", true, true, 0);

        String targetRegistry = "registry.example.com/sample:1.0.0";
        when(mavenProject.getBuild()).thenReturn(build);
        when(build.getDirectory()).thenReturn("target/podman-test");
        when(mavenProject.getVersion()).thenReturn("1.0.0");
        when(serviceHubFactory.createServiceHub(isA(Log.class), isA(MavenProject.class), isA(MavenFileFilter.class), isA(PodmanConfiguration.class), isA(Settings.class), isA(SettingsDecrypter.class))).thenReturn(serviceHub);
        when(serviceHub.getPodmanExecutorService()).thenReturn(podmanExecutorService);
        doNothing().when(podmanExecutorService).push(eq(targetRegistry));

        Assertions.assertDoesNotThrow(pushMojo::execute);

        verify(log, times(1)).info(Mockito.eq("Registry authentication is skipped."));
        verify(log, times(0)).info(Mockito.eq("Pushing container images is skipped."));
        verify(log, times(0)).info(Mockito.eq("No tags specified. Will not push container images."));
        verify(podmanExecutorService, times(1)).push(eq(targetRegistry));
    }

    @Test
    public void testPushWithValidAuthentication() throws MojoExecutionException {
        SingleImageConfiguration image = new TestImageConfigurationBuilder("sample")
                .setTags(new String[]{})
                .setUseMavenProjectVersion(true)
                .setContainerfileDir(DEFAULT_CONTAINERFILE_DIR)
                .build();
        configureMojo(image, true, false, false, "registry.example.com", true, true, 0);

        pushMojo.registries = new String[]{"registries.example.com"};
        pushMojo.skipAuth = false;

        String targetRegistry = "registry.example.com/sample:1.0.0";
        when(mavenProject.getBuild()).thenReturn(build);
        when(build.getDirectory()).thenReturn("target/podman-test");
        when(mavenProject.getVersion()).thenReturn("1.0.0");
        when(serviceHubFactory.createServiceHub(isA(Log.class), isA(MavenProject.class), isA(MavenFileFilter.class), isA(PodmanConfiguration.class), isA(Settings.class), isA(SettingsDecrypter.class))).thenReturn(serviceHub);
        when(serviceHub.getPodmanExecutorService()).thenReturn(podmanExecutorService);
        doNothing().when(podmanExecutorService).push(eq(targetRegistry));
        when(serviceHub.getAuthenticationService()).thenReturn(authenticationService);

        Assertions.assertDoesNotThrow(pushMojo::execute);

        verify(log, times(0)).info(Mockito.eq("Registry authentication is skipped."));
        verify(log, times(0)).info(Mockito.eq("Pushing container images is skipped."));
        verify(log, times(0)).info(Mockito.eq("No tags specified. Will not push container images."));
        verify(podmanExecutorService, times(1)).push(eq(targetRegistry));
    }

    @Test
    public void testPushWithValidAuthenticationPrintPodmanVersion() throws MojoExecutionException {
        SingleImageConfiguration image = new TestImageConfigurationBuilder("sample")
                .setTags(new String[]{})
                .setUseMavenProjectVersion(true)
                .setContainerfileDir(DEFAULT_CONTAINERFILE_DIR)
                .build();
        configureMojo(image, true, false, false, "registry.example.com", true, true, 0);

        pushMojo.registries = new String[]{"registries.example.com"};
        pushMojo.skipAuth = false;

        String targetRegistry = "registry.example.com/sample:1.0.0";
        when(log.isDebugEnabled()).thenReturn(true);
        when(mavenProject.getBuild()).thenReturn(build);
        when(build.getDirectory()).thenReturn("target/podman-test");
        when(mavenProject.getVersion()).thenReturn("1.0.0");
        when(serviceHubFactory.createServiceHub(isA(Log.class), isA(MavenProject.class), isA(MavenFileFilter.class), isA(PodmanConfiguration.class), isA(Settings.class), isA(SettingsDecrypter.class))).thenReturn(serviceHub);
        when(serviceHub.getPodmanExecutorService()).thenReturn(podmanExecutorService);
        doNothing().when(podmanExecutorService).push(eq(targetRegistry));
        when(serviceHub.getAuthenticationService()).thenReturn(authenticationService);

        Assertions.assertDoesNotThrow(pushMojo::execute);

        verify(log, times(0)).info(Mockito.eq("Registry authentication is skipped."));
        verify(log, times(0)).info(Mockito.eq("Pushing container images is skipped."));
        verify(log, times(0)).info(Mockito.eq("No tags specified. Will not push container images."));
        verify(podmanExecutorService, times(1)).push(eq(targetRegistry));
        verify(podmanExecutorService, times(1)).version();
    }

    @Test
    public void testPushWithCleaningUpLocalImage() throws MojoExecutionException {
        SingleImageConfiguration image = new TestImageConfigurationBuilder("sample")
                .setTags(new String[]{})
                .setUseMavenProjectVersion(true)
                .setContainerfileDir(DEFAULT_CONTAINERFILE_DIR)
                .build();
        configureMojo(image, true, false, false, "registry.example.com", true, true, 0);

        pushMojo.deleteLocalImageAfterPush = true;

        String imageName = "registry.example.com/sample:1.0.0";

        when(mavenProject.getBuild()).thenReturn(build);
        when(build.getDirectory()).thenReturn("target/podman-test");
        when(mavenProject.getVersion()).thenReturn("1.0.0");
        when(serviceHubFactory.createServiceHub(isA(Log.class), isA(MavenProject.class), isA(MavenFileFilter.class), isA(PodmanConfiguration.class), isA(Settings.class), isA(SettingsDecrypter.class))).thenReturn(serviceHub);
        when(serviceHub.getPodmanExecutorService()).thenReturn(podmanExecutorService);
        doNothing().when(podmanExecutorService).push(eq(imageName));
        doNothing().when(podmanExecutorService).removeLocalImage(eq(imageName));

        Assertions.assertDoesNotThrow(pushMojo::execute);

        verify(log, times(1)).info(Mockito.eq("Registry authentication is skipped."));
        verify(log, times(0)).info(Mockito.eq("Pushing container images is skipped."));
        verify(log, times(0)).info(Mockito.eq("No tags specified. Will not push container images."));
        verify(log, times(1)).info(Mockito.eq("Removing image " + imageName + " from the local repository"));
        verify(podmanExecutorService, times(1)).push(eq(imageName));
        verify(podmanExecutorService, times(1)).removeLocalImage(eq(imageName));
    }

    @Test
    public void testMultiStagePushOnlyFinalImage() throws MojoExecutionException, IOException, URISyntaxException {
        SingleImageConfiguration image = new TestImageConfigurationBuilder("sample")
                .setContainerfileDir("src/test/resources/multistagecontainerfile")
                .setTags(new String[]{"1.0.0"})
                .setCreateLatestTag(false)
                .build();
        configureMojo(image, true, false, false, "registry.example.com", true, true, 0);

        when(mavenProject.getBuild()).thenReturn(build);
        when(build.getDirectory()).thenReturn("target");
        when(serviceHubFactory.createServiceHub(isA(Log.class), isA(MavenProject.class), isA(MavenFileFilter.class), isA(PodmanConfiguration.class), isA(Settings.class), isA(SettingsDecrypter.class))).thenReturn(serviceHub);
        when(serviceHub.getPodmanExecutorService()).thenReturn(podmanExecutorService);

        pushMojo.execute();

        // Verify logging
        verify(log, times(1)).info(Mockito.eq("Pushing container images to registry ..."));
        verify(log, times(1)).info(Mockito.eq("Pushing image: registry.example.com/sample:1.0.0 to registry.example.com"));
        verify(podmanExecutorService, times(1)).push(eq("registry.example.com/sample:1.0.0"));
        verify(log, times(1)).info(Mockito.eq("Successfully pushed container image registry.example.com/sample:1.0.0 to registry.example.com"));
        verify(log, times(1)).info(Mockito.eq("All images have been successfully pushed to the registry"));
    }

    @Test
    public void testMultiStagePushWithCustomTagPerStage() throws MojoExecutionException, IOException, URISyntaxException {
        SingleImageConfiguration image = new TestImageConfigurationBuilder("sample")
                .setContainerfileDir("src/test/resources/multistagecontainerfile")
                .setTags(new String[]{"0.2.1"})
                .setCreateLatestTag(false)
                .setUseCustomImageNameForMultiStageContainerfile(true)
                .addCustomImageNameForBuildStage("phase", "image-name-number-1")
                .addCustomImageNameForBuildStage("phase2", "image-name-number-2")
                .build();
        configureMojo(image, true, false, false, "registry.example.com", false, true, 0);

        when(mavenProject.getBuild()).thenReturn(build);
        when(build.getDirectory()).thenReturn("target");
        when(serviceHubFactory.createServiceHub(isA(Log.class), isA(MavenProject.class), isA(MavenFileFilter.class), isA(PodmanConfiguration.class), isA(Settings.class), isA(SettingsDecrypter.class))).thenReturn(serviceHub);
        when(serviceHub.getPodmanExecutorService()).thenReturn(podmanExecutorService);

        pushMojo.execute();

        /// Verify logging
        verify(log, times(1)).info(Mockito.eq("Pushing container images to registry ..."));

        verify(log, times(1)).info(Mockito.eq("Pushing image: registry.example.com/image-name-number-1:0.2.1 to registry.example.com"));
        verify(podmanExecutorService, times(1)).push(eq("registry.example.com/image-name-number-1:0.2.1"));
        verify(log, times(1)).info(Mockito.eq("Successfully pushed container image registry.example.com/image-name-number-1:0.2.1 to registry.example.com"));

        verify(log, times(1)).info(Mockito.eq("Pushing image: registry.example.com/image-name-number-2:0.2.1 to registry.example.com"));
        verify(podmanExecutorService, times(1)).push(eq("registry.example.com/image-name-number-2:0.2.1"));
        verify(log, times(1)).info(Mockito.eq("Successfully pushed container image registry.example.com/image-name-number-2:0.2.1 to registry.example.com"));

        verify(log, times(1)).info(Mockito.eq("All images have been successfully pushed to the registry"));
    }

    @Test
    public void testPushWithRetries() throws MojoExecutionException {
        ImageConfiguration image = new TestImageConfigurationBuilder("sample")
                .setTags(new String[]{})
                .setUseMavenProjectVersion(true)
                .setContainerfileDir(DEFAULT_CONTAINERFILE_DIR)
                .build();
        configureMojo(image, true, false, false, "registry.example.com", true, true, 1);

        String targetRegistry = "registry.example.com/sample:1.0.0";
        when(mavenProject.getBuild()).thenReturn(build);
        when(build.getDirectory()).thenReturn("target/podman-test");
        when(mavenProject.getVersion()).thenReturn("1.0.0");
        when(serviceHubFactory.createServiceHub(isA(Log.class), isA(MavenProject.class), isA(MavenFileFilter.class), isA(PodmanConfiguration.class), isA(Settings.class), isA(SettingsDecrypter.class))).thenReturn(serviceHub);
        when(serviceHub.getPodmanExecutorService()).thenReturn(podmanExecutorService);

        // Simulate failure
        doThrow(new MojoExecutionException("Execution failed"))
                .doNothing()
                .when(podmanExecutorService).push(eq(targetRegistry));

        Assertions.assertDoesNotThrow(pushMojo::execute);

        verify(log, times(1)).info(Mockito.eq("Registry authentication is skipped."));
        verify(log, times(0)).info(Mockito.eq("Pushing container images is skipped."));
        verify(log, times(0)).info(Mockito.eq("No tags specified. Will not push container images."));
        verify(podmanExecutorService, times(2)).push(eq(targetRegistry));
    }

    @Test
    public void testPushRunsOutOfRetries() throws MojoExecutionException {
        ImageConfiguration image = new TestImageConfigurationBuilder("sample")
                .setTags(new String[]{})
                .setUseMavenProjectVersion(true)
                .setContainerfileDir(DEFAULT_CONTAINERFILE_DIR)
                .build();
        configureMojo(image, true, false, false, "registry.example.com", true, true, 1);

        String targetRegistry = "registry.example.com/sample:1.0.0";
        when(mavenProject.getBuild()).thenReturn(build);
        when(build.getDirectory()).thenReturn("target/podman-test");
        when(mavenProject.getVersion()).thenReturn("1.0.0");
        when(serviceHubFactory.createServiceHub(isA(Log.class), isA(MavenProject.class), isA(MavenFileFilter.class), isA(PodmanConfiguration.class), isA(Settings.class), isA(SettingsDecrypter.class))).thenReturn(serviceHub);
        when(serviceHub.getPodmanExecutorService()).thenReturn(podmanExecutorService);

        // Simulate failure
        doThrow(new MojoExecutionException("Execution failed")).when(podmanExecutorService).push(eq(targetRegistry));

        Assertions.assertThrows(MojoExecutionException.class, pushMojo::execute);

        verify(log, times(1)).info(Mockito.eq("Registry authentication is skipped."));
        verify(log, times(0)).info(Mockito.eq("Pushing container images is skipped."));
        verify(log, times(0)).info(Mockito.eq("No tags specified. Will not push container images."));
        verify(podmanExecutorService, times(2)).push(eq(targetRegistry));
    }

<<<<<<< HEAD
    private void configureMojo(SingleImageConfiguration image, boolean skipAuth, boolean skipAll, boolean skipPush, String targetRegistry, boolean deleteLocalImageAfterPush, boolean failOnMissingContainerFile) {
=======
    private void configureMojo(ImageConfiguration image, boolean skipAuth, boolean skipAll, boolean skipPush, String targetRegistry, boolean deleteLocalImageAfterPush, boolean failOnMissingContainerFile, int retries) {
>>>>>>> d1038d40
        pushMojo.podman = new TestPodmanConfigurationBuilder().setTlsVerify(TlsVerify.NOT_SPECIFIED).build();
        pushMojo.skip = skipAll;
        pushMojo.skipAuth = skipAuth;
        pushMojo.skipPush = skipPush;
        pushMojo.pushRegistry = targetRegistry;
        pushMojo.registries = new String[]{targetRegistry};
        pushMojo.deleteLocalImageAfterPush = deleteLocalImageAfterPush;
        List<SingleImageConfiguration> imageConfigurations = new ArrayList<>();
        imageConfigurations.add(image);
        pushMojo.images = imageConfigurations;
        pushMojo.failOnMissingContainerfile = failOnMissingContainerFile;
        pushMojo.retries = retries;
    }

}<|MERGE_RESOLUTION|>--- conflicted
+++ resolved
@@ -380,11 +380,7 @@
         verify(podmanExecutorService, times(2)).push(eq(targetRegistry));
     }
 
-<<<<<<< HEAD
-    private void configureMojo(SingleImageConfiguration image, boolean skipAuth, boolean skipAll, boolean skipPush, String targetRegistry, boolean deleteLocalImageAfterPush, boolean failOnMissingContainerFile) {
-=======
-    private void configureMojo(ImageConfiguration image, boolean skipAuth, boolean skipAll, boolean skipPush, String targetRegistry, boolean deleteLocalImageAfterPush, boolean failOnMissingContainerFile, int retries) {
->>>>>>> d1038d40
+    private void configureMojo(SingleImageConfiguration image, boolean skipAuth, boolean skipAll, boolean skipPush, String targetRegistry, boolean deleteLocalImageAfterPush, boolean failOnMissingContainerFile, int retries) {
         pushMojo.podman = new TestPodmanConfigurationBuilder().setTlsVerify(TlsVerify.NOT_SPECIFIED).build();
         pushMojo.skip = skipAll;
         pushMojo.skipAuth = skipAuth;
