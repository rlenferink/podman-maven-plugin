## Changelog
<<<<<<< HEAD
### 1.6.0 (08-03-2020)
### Bugs
* ([#32](https://github.com/lexemmens/podman-maven-plugin/issues/32) - When tagging an image, the plugin might skip one or more steps due to unexpected multiline output for a build step)

### 1.5.0 (09-02-2020)
=======
### UNRELEASED CHANGES
#### Improvements
* ([#35](https://github.com/lexemmens/podman-maven-plugin/issues/35)) Introduced option to configure a batch of images to build, tag and push
* ([#38](https://github.com/lexemmens/podman-maven-plugin/issues/38) The plugin now checks `~/.docker/config.json` for credentials.
* ([#36](https://github.com/lexemmens/podman-maven-plugin/issues/36)) Implemented a retry mechanism for Podman push

#### Other
* This plugin now requires Java 8 rather than Java 9.
* Documentation has now moved towards [Github Pages](https://lexemmens.github.io/podman-maven-plugin/docs/1.6.0/).

### 1.5.0 (09-02-2021)
>>>>>>> d106cac5
#### Bugs
* ([#28](https://github.com/lexemmens/podman-maven-plugin/issues/28)) Changed algorithm for image hash detection when using multistage containerfiles to use lookahead instead of look back.

#### Improvements
* ([#30](https://github.com/lexemmens/podman-maven-plugin/issues/30)) Introduced `pullAlways` option in build configuration whether an image should always be pulled. [More information](http://docs.podman.io/en/latest/markdown/podman-build.1.html#pull-always).

### 1.4.0 (25-11-2020)
#### Improvements
* ([#26](https://github.com/lexemmens/podman-maven-plugin/pull/26)) Introduced `pull` option in build configuration to control whether an image should be pulled. [More information](https://www.redhat.com/sysadmin/podman-image-pulling). Thanks to [Christopher J. Uwe](https://github.com/cruwe).

### 1.3.0 (18-11-2020)
#### Improvements
* When debug is enabled, Podman version information will now be printed.

#### Bugs
* Passwords that contained special characters were not always properly obfuscated

### 1.2.2 (28-10-2020)
#### Bugs
* Set the default run directory to the root of the current module instead of the root of the Maven project.

### 1.2.1 (28-10-2020)
#### Bugs
* Allow configuration of the directory where the Podman command is executed. This defaulted to the target directory, which is not always convenient.

### 1.2.0 (28-10-2020)
#### Improvements
* Introduced a flag called `failOnMissingContainerFile` that prevents that the plugin fail throw an exception in case no Containerfile is present in a Maven module. This may be useful
for projects that use this plugin as part of a profile where a `Containerfile` is not always in the same location

### 1.1.0 (16-10-2020)
#### Bugs
* Fixed an issue that required the `CleanMojo` to have a valid ImageConfiguration. This is not necessary since only the custom root storage location needs to be configured for this Mojo to work.

### 1.0.0 (20-10-2020)
#### Improvements
* Renamed `Docker` to `Container` to be in line with Podman's naming conventions. This is a breaking change, please update your configuration.
* Added basic support for multistage `Containerfile`s. Please refer to documentation for the exact configuration.
 
### 0.9.0 (22-09-2020)
#### Improvements
* Added configuration of the `--runroot` setting, which is used by Podman to store its state information.

### 0.8.0 (xx-09-2020)
#### Improvements
* Added clean phase that allows cleaning up the local storage. This only works when the root storage location is configured in the pom file to prevent accidentally deleting unrelated files.

### 0.7.0 (26-06-2020)
#### Bugs
* Fixed a NullPointerException that occurred when no image configuration was present in the pom. A normal exception with more information is now raised instead.

#### Improvements
* Added possibility to build container images with docker manifest and configuration data (`podman build --format=<oci/docker>` equivalent).

### 0.6.1 (05-06-2020)
#### Bugs
* Fixed a `NullPointerException` that could occur when no `<podman/>` configuration was specified. 

### 0.6.0 (04-06-2020)
#### Improvements
* Added option to set a custom root directory when running Podman (equivalent of running `podman --root=/some/custom/directory`)

### 0.5.0 (29-05-2020)
#### Bugs
* Labels were not always added on a new line
* Labels after an `ENTRYPOINT` command were sometimes ignored. Labels are now put on the line after the base image declaration (`FROM` command)

#### Improvements
* Documentation no longer states that this plugin is **not** in Maven Central. 

### 0.4.0 (28-05-2020)
#### Bugs
* Podman used the wrong base dir for building container images
* When TLS Verify is not set, this sometimes caused an '... takes only 1 argument' error, due to an empty subcommand being passed.

#### Improvements
* Changed the log line that says 'Initializing image configurations.' to debug.
* Explicitly set `dockerFileDir` to value of `${project.baseDir}` rather then `new File(".")`

### 0.3.0 (27-05-2020)
#### Bugs
* AuthenticationService now checks the default credential file based on the XDG_RUNTIME_DIR environment variable
* When TLS Verify is not set, it will no longer be used when running Podman commands.
* When Podman login failed, the password of the user was printed in the error message

#### Improvements
* Moved authentication to the different Mojo's, such that `skipBuild`, `skipPush`, `skipSave` can be configured separately. 

### 0.2.1 (26-05-2020)
#### Security
* Removed accidental publication of passphrase. Tag 0.2.0 has therefore been removed from Github.

### 0.2.0 (26-05-2020)
#### Improvements
* Refactored the iamge build configuration for more flexibility

#### New features
* Added noCache support when buildig images
* Added support for labels. Labels are metadata and will be appended to the source Dockerfile before running a build

_NOTE:_ This release is not compatible with 0.1.0. Due to the early stages of development you must reconfigure your plugin in the `pom.xml`

### 0.1.0 (24-05-2020)
Initial implementation released<|MERGE_RESOLUTION|>--- conflicted
+++ resolved
@@ -1,12 +1,8 @@
 ## Changelog
-<<<<<<< HEAD
-### 1.6.0 (08-03-2020)
-### Bugs
+### UNRELEASED CHANGES
+#### Bugs
 * ([#32](https://github.com/lexemmens/podman-maven-plugin/issues/32) - When tagging an image, the plugin might skip one or more steps due to unexpected multiline output for a build step)
 
-### 1.5.0 (09-02-2020)
-=======
-### UNRELEASED CHANGES
 #### Improvements
 * ([#35](https://github.com/lexemmens/podman-maven-plugin/issues/35)) Introduced option to configure a batch of images to build, tag and push
 * ([#38](https://github.com/lexemmens/podman-maven-plugin/issues/38) The plugin now checks `~/.docker/config.json` for credentials.
@@ -17,7 +13,6 @@
 * Documentation has now moved towards [Github Pages](https://lexemmens.github.io/podman-maven-plugin/docs/1.6.0/).
 
 ### 1.5.0 (09-02-2021)
->>>>>>> d106cac5
 #### Bugs
 * ([#28](https://github.com/lexemmens/podman-maven-plugin/issues/28)) Changed algorithm for image hash detection when using multistage containerfiles to use lookahead instead of look back.
 
