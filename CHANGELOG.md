## Changelog
<<<<<<< HEAD
### UNRELEASED CHANGES
#### Improvements
* ([#35](https://github.com/lexemmens/podman-maven-plugin/issues/35)) Introduced option to configure a batch of images to build, tag and push

#### Other
* This plugin now requires Java 8 rather than Java 9.
* Documentation has now moved towards [Github Pages](https://lexemmens.github.io/podman-maven-plugin/docs/1.6.0/).

### 1.5.0 (09-02-2021)
=======
### 1.6.0 (08-03-2020)
### Bugs
* ([#32](https://github.com/lexemmens/podman-maven-plugin/issues/32) - When tagging an image, the plugin might skip one or more steps due to unexpected multiline output for a build step)

### 1.5.0 (09-02-2020)
>>>>>>> 64b0380d
#### Bugs
* ([#28](https://github.com/lexemmens/podman-maven-plugin/issues/28)) Changed algorithm for image hash detection when using multistage containerfiles to use lookahead instead of look back.

#### Improvements
* ([#30](https://github.com/lexemmens/podman-maven-plugin/issues/30)) Introduced `pullAlways` option in build configuration whether an image should always be pulled. [More information](http://docs.podman.io/en/latest/markdown/podman-build.1.html#pull-always).

### 1.4.0 (25-11-2020)
#### Improvements
* ([#26](https://github.com/lexemmens/podman-maven-plugin/pull/26)) Introduced `pull` option in build configuration to control whether an image should be pulled. [More information](https://www.redhat.com/sysadmin/podman-image-pulling). Thanks to [Christopher J. Uwe](https://github.com/cruwe).

### 1.3.0 (18-11-2020)
#### Improvements
* When debug is enabled, Podman version information will now be printed.

#### Bugs
* Passwords that contained special characters were not always properly obfuscated

### 1.2.2 (28-10-2020)
#### Bugs
* Set the default run directory to the root of the current module instead of the root of the Maven project.

### 1.2.1 (28-10-2020)
#### Bugs
* Allow configuration of the directory where the Podman command is executed. This defaulted to the target directory, which is not always convenient.

### 1.2.0 (28-10-2020)
#### Improvements
* Introduced a flag called `failOnMissingContainerFile` that prevents that the plugin fail throw an exception in case no Containerfile is present in a Maven module. This may be useful
for projects that use this plugin as part of a profile where a `Containerfile` is not always in the same location

### 1.1.0 (16-10-2020)
#### Bugs
* Fixed an issue that required the `CleanMojo` to have a valid ImageConfiguration. This is not necessary since only the custom root storage location needs to be configured for this Mojo to work.

### 1.0.0 (20-10-2020)
#### Improvements
* Renamed `Docker` to `Container` to be in line with Podman's naming conventions. This is a breaking change, please update your configuration.
* Added basic support for multistage `Containerfile`s. Please refer to documentation for the exact configuration.
 
### 0.9.0 (22-09-2020)
#### Improvements
* Added configuration of the `--runroot` setting, which is used by Podman to store its state information.

### 0.8.0 (xx-09-2020)
#### Improvements
* Added clean phase that allows cleaning up the local storage. This only works when the root storage location is configured in the pom file to prevent accidentally deleting unrelated files.

### 0.7.0 (26-06-2020)
#### Bugs
* Fixed a NullPointerException that occurred when no image configuration was present in the pom. A normal exception with more information is now raised instead.

#### Improvements
* Added possibility to build container images with docker manifest and configuration data (`podman build --format=<oci/docker>` equivalent).

### 0.6.1 (05-06-2020)
#### Bugs
* Fixed a `NullPointerException` that could occur when no `<podman/>` configuration was specified. 

### 0.6.0 (04-06-2020)
#### Improvements
* Added option to set a custom root directory when running Podman (equivalent of running `podman --root=/some/custom/directory`)

### 0.5.0 (29-05-2020)
#### Bugs
* Labels were not always added on a new line
* Labels after an `ENTRYPOINT` command were sometimes ignored. Labels are now put on the line after the base image declaration (`FROM` command)

#### Improvements
* Documentation no longer states that this plugin is **not** in Maven Central. 

### 0.4.0 (28-05-2020)
#### Bugs
* Podman used the wrong base dir for building container images
* When TLS Verify is not set, this sometimes caused an '... takes only 1 argument' error, due to an empty subcommand being passed.

#### Improvements
* Changed the log line that says 'Initializing image configurations.' to debug.
* Explicitly set `dockerFileDir` to value of `${project.baseDir}` rather then `new File(".")`

### 0.3.0 (27-05-2020)
#### Bugs
* AuthenticationService now checks the default credential file based on the XDG_RUNTIME_DIR environment variable
* When TLS Verify is not set, it will no longer be used when running Podman commands.
* When Podman login failed, the password of the user was printed in the error message

#### Improvements
* Moved authentication to the different Mojo's, such that `skipBuild`, `skipPush`, `skipSave` can be configured separately. 

### 0.2.1 (26-05-2020)
#### Security
* Removed accidental publication of passphrase. Tag 0.2.0 has therefore been removed from Github.

### 0.2.0 (26-05-2020)
#### Improvements
* Refactored the iamge build configuration for more flexibility

#### New features
* Added noCache support when buildig images
* Added support for labels. Labels are metadata and will be appended to the source Dockerfile before running a build

_NOTE:_ This release is not compatible with 0.1.0. Due to the early stages of development you must reconfigure your plugin in the `pom.xml`

### 0.1.0 (24-05-2020)
Initial implementation released<|MERGE_RESOLUTION|>--- conflicted
+++ resolved
@@ -1,6 +1,8 @@
 ## Changelog
-<<<<<<< HEAD
 ### UNRELEASED CHANGES
+#### Bugs
+* ([#32](https://github.com/lexemmens/podman-maven-plugin/issues/32) - When tagging an image, the plugin might skip one or more steps due to unexpected multiline output for a build step)
+
 #### Improvements
 * ([#35](https://github.com/lexemmens/podman-maven-plugin/issues/35)) Introduced option to configure a batch of images to build, tag and push
 
@@ -9,13 +11,6 @@
 * Documentation has now moved towards [Github Pages](https://lexemmens.github.io/podman-maven-plugin/docs/1.6.0/).
 
 ### 1.5.0 (09-02-2021)
-=======
-### 1.6.0 (08-03-2020)
-### Bugs
-* ([#32](https://github.com/lexemmens/podman-maven-plugin/issues/32) - When tagging an image, the plugin might skip one or more steps due to unexpected multiline output for a build step)
-
-### 1.5.0 (09-02-2020)
->>>>>>> 64b0380d
 #### Bugs
 * ([#28](https://github.com/lexemmens/podman-maven-plugin/issues/28)) Changed algorithm for image hash detection when using multistage containerfiles to use lookahead instead of look back.
 
