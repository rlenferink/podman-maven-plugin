--- conflicted
+++ resolved
@@ -2,12 +2,9 @@
 ### UNRELEASED CHANGES
 #### Improvements 
 * Documentation has now moved towards [Github Pages](https://lexemmens.github.io/podman-maven-plugin/docs/1.6.0/).
-<<<<<<< HEAD
 * ([#32](https://github.com/lexemmens/podman-maven-plugin/issues/32) - When tagging an image, the plugin might skip one or more steps due to unexpected multiline output for a build step)
 * ([#35](https://github.com/lexemmens/podman-maven-plugin/issues/35)) Introduced option to configure a batch of images to build, tag and push
-=======
 * ([#36](https://github.com/lexemmens/podman-maven-plugin/issues/36)) Implemented a retry mechanism for Podman push 
->>>>>>> d1038d40
 
 ### 1.5.0 (09-02-2021)
 #### Bugs
